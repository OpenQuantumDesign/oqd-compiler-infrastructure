--- conflicted
+++ resolved
@@ -12,13 +12,8 @@
 # See the License for the specific language governing permissions and
 # limitations under the License.
 
-<<<<<<< HEAD
-from typing import Optional
-from pydantic import BaseModel, model_validator
-=======
 from typing import Optional, Literal
 from pydantic import BaseModel, model_validator, ConfigDict
->>>>>>> 796aac94
 
 ########################################################################################
 
